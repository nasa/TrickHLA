--- conflicted
+++ resolved
@@ -117,30 +117,11 @@
          else :
             print('ERROR: Missing --verbose [on|off] argument.')
             print_usage = True
-<<<<<<< HEAD
-
-      elif (str(argv[index]) == '--federation'):
-            index += 1
-            if index < argc:
-                federation_name = str(argv[index])
-            else:
-                print('ERROR: Missing --federation [name] argument.')
-                print_usage = True
-
-      elif (str(argv[index]) == '--knownfederate'):
-            index += 1
-            if index < argc:
-                known_federate = str(argv[index])
-            else:
-                print('ERROR: Missing --knownfederate [name] argument.')
-                print_usage = True  
-=======
          
       elif ((str(argv[index]) == '-d')) :
          # Pass this on to Trick.
          break
             
->>>>>>> 6286f93a
       else :
          print('ERROR: Unknown command line argument ' + str(argv[index]))
          print_usage = True
@@ -197,20 +178,12 @@
 # Set up the HLA interfaces.
 # =========================================================================
 # Instantiate the Python SpaceFOM configuration object.
-federation = 'SpaceFOM_Roles_Test'
-if federation_name:
-   federation = federation_name 
 federate = SpaceFOMFederateConfig( THLA.federate,
                                    THLA.manager,
                                    THLA.execution_control,
                                    THLA.ExCO,
-<<<<<<< HEAD
-                                   federation,
-                                   'MPR',
-=======
                                    federation_name,
                                    federate_name,
->>>>>>> 6286f93a
                                    True )
 
 # Set the name of the ExCO S_define instance.
@@ -236,31 +209,14 @@
 #--------------------------------------------------------------------------
 # This is the RRFP federate.
 # It doesn't really need to know about any other federates.
-<<<<<<< HEAD
-federate.add_known_fededrate( True, str(federate.federate.name) )
-
-known_fed_name = 'Other'
-if known_federate:
-   known_fed_name = known_federate
-federate.add_known_fededrate( True, known_fed_name )
-=======
 federate.add_known_federate( True, str(federate.federate.name) )
 federate.add_known_federate( True, 'Other' )
->>>>>>> 6286f93a
 
 #--------------------------------------------------------------------------
 # Configure the CRC.
 #--------------------------------------------------------------------------
 # Pitch specific local settings designator:
-#THLA.federate.local_settings = 'crcHost = js-er7-rti.jsc.nasa.gov\n crcPort = 8989'
 THLA.federate.local_settings = 'crcHost = localhost\n crcPort = 8989'
-<<<<<<< HEAD
-#THLA.federate.local_settings = 'crcHost = 10.8.0.161\n crcPort = 8989'
-# Make specific local settings designator, which is anything from the rid.mtl file:
-#THLA.federate.local_settings = '(setqb RTI_tcpForwarderAddr \'192.168.15.3\') (setqb RTI_distributedForwarderPort 5000)'
-=======
-
->>>>>>> 6286f93a
 
 #--------------------------------------------------------------------------
 # Set up federate time related parameters.
