--- conflicted
+++ resolved
@@ -2301,11 +2301,6 @@
  */
 void Manager::send_cyclic_and_requested_data()
 {
-<<<<<<< HEAD
-   int64_t const sim_time_micros     = Int64Interval::to_microseconds( exec_get_sim_time() );
-   int64_t const granted_time_micros = get_granted_time_in_micros();
-   bool const    zero_lookahead      = federate->is_zero_lookahead_time();
-=======
    if ( DebugHandler::show( DEBUG_LEVEL_4_TRACE, DEBUG_SOURCE_MANAGER ) ) {
       send_hs( stdout, "Manager::send_cyclic_and_requested_data():%d%c",
                __LINE__, THLA_NEWLINE );
@@ -2314,7 +2309,6 @@
    int64_t const sim_time_in_base_time = Int64BaseTime::to_base_time( exec_get_sim_time() );
    int64_t const granted_base_time     = get_granted_base_time();
    bool const    zero_lookahead        = federate->is_zero_lookahead_time();
->>>>>>> ee74965a
 
    // Initial time values.
    int64_t   dt      = zero_lookahead ? 0LL : federate->get_lookahead_in_base_time();
