--- conflicted
+++ resolved
@@ -335,13 +335,8 @@
          // Check that the columns have been allocated.
          if ( paths[iinc] != NULL ) {
 
-<<<<<<< HEAD
-            // Iterate through the columns.
-            for ( int jinc = 0 ; jinc < num_nodes ; jinc++ ){
-
-=======
             for ( int jinc = 0; jinc < num_nodes; ++jinc ) {
->>>>>>> c7fe0e1d
+
                // Clear the path vector.
                paths[iinc][jinc].clear();
 
