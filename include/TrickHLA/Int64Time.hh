--- conflicted
+++ resolved
@@ -114,21 +114,13 @@
     *  @param rhs Right hand side operand as floating point double time in seconds. */
    Int64Time &operator=( double const rhs )
    {
-<<<<<<< HEAD
-      this->hla_time = Int64Interval::to_microseconds( rhs );
-=======
       this->hla_time = Int64BaseTime::to_base_time( rhs );
->>>>>>> ee74965a
       return ( *this );
    }
 
    /*! @brief Assignment operator.
     *  @return A corresponding TrickHLA::Int64Time time value.
-<<<<<<< HEAD
-    *  @param rhs Right hand side operand as 64bit integer time in microseconds. */
-=======
-    *  @param rhs Right hand side operand as 64bit integer time in the base time. */
->>>>>>> ee74965a
+    *  @param rhs Right hand side operand as 64bit integer time in the base time. */
    Int64Time &operator=( int64_t const rhs )
    {
       this->hla_time = rhs;
@@ -140,11 +132,7 @@
     *  @param rhs Right hand side operand as TrickHLA::Int64Time. */
    Int64Time &operator=( Int64Time const &rhs )
    {
-<<<<<<< HEAD
-      this->hla_time = rhs.get_time_in_micros();
-=======
       this->hla_time = rhs.get_base_time();
->>>>>>> ee74965a
       return ( *this );
    }
 
@@ -153,27 +141,16 @@
     *  @param rhs Right hand side operand as a floating point double time in seconds. */
    Int64Time operator+=( double const rhs )
    {
-<<<<<<< HEAD
-      set( get_time_in_micros() + Int64Interval::to_microseconds( rhs ) );
-=======
       set( get_base_time() + Int64BaseTime::to_base_time( rhs ) );
->>>>>>> ee74965a
       return ( *this );
    }
 
    /*! @brief Addition then assignment operator.
     *  @return A corresponding TrickHLA::Int64Time time value.
-<<<<<<< HEAD
-    *  @param rhs Right hand side operand as 64bit integer time in microseconds. */
+    *  @param rhs Right hand side operand as 64bit integer time in the base time. */
    Int64Time operator+=( int64_t const rhs )
    {
-      set( get_time_in_micros() + rhs );
-=======
-    *  @param rhs Right hand side operand as 64bit integer time in the base time. */
-   Int64Time operator+=( int64_t const rhs )
-   {
       set( get_base_time() + rhs );
->>>>>>> ee74965a
       return ( *this );
    }
 
@@ -182,11 +159,7 @@
     *  @param rhs Right hand side operand as a TrickHLA::Int64Interval. */
    Int64Time operator+=( Int64Interval const &rhs )
    {
-<<<<<<< HEAD
-      set( get_time_in_micros() + rhs.get_time_in_micros() );
-=======
       set( get_base_time() + rhs.get_base_time() );
->>>>>>> ee74965a
       return ( *this );
    }
 
@@ -195,11 +168,7 @@
     *  @param rhs Right hand side operand as a TrickHLA::Int64Time. */
    Int64Time operator+=( Int64Time const &rhs )
    {
-<<<<<<< HEAD
-      set( get_time_in_micros() + rhs.get_time_in_micros() );
-=======
       set( get_base_time() + rhs.get_base_time() );
->>>>>>> ee74965a
       return ( *this );
    }
 
@@ -208,27 +177,16 @@
     *  @param rhs Right hand side operand as a floating point double time in seconds. */
    Int64Time operator+( double const rhs ) const
    {
-<<<<<<< HEAD
-      Int64Time t( get_time_in_micros() + Int64Interval::to_microseconds( rhs ) );
-=======
       Int64Time t( get_base_time() + Int64BaseTime::to_base_time( rhs ) );
->>>>>>> ee74965a
       return ( t );
    }
 
    /*! @brief Addition operator.
     *  @return A corresponding TrickHLA::Int64Time time value.
-<<<<<<< HEAD
-    *  @param rhs Right hand side operand as 64bit integer time in microseconds. */
+    *  @param rhs Right hand side operand as 64bit integer time in the base time. */
    Int64Time operator+( int64_t const rhs ) const
    {
-      Int64Time t( get_time_in_micros() + rhs );
-=======
-    *  @param rhs Right hand side operand as 64bit integer time in the base time. */
-   Int64Time operator+( int64_t const rhs ) const
-   {
       Int64Time t( get_base_time() + rhs );
->>>>>>> ee74965a
       return ( t );
    }
 
@@ -237,11 +195,7 @@
     *  @param rhs Right hand side operand as a TrickHLA::Int64Interval. */
    Int64Time operator+( Int64Interval const &rhs ) const
    {
-<<<<<<< HEAD
-      Int64Time t( get_time_in_micros() + rhs.get_time_in_micros() );
-=======
       Int64Time t( get_base_time() + rhs.get_base_time() );
->>>>>>> ee74965a
       return ( t );
    }
 
@@ -250,11 +204,7 @@
     *  @param rhs Right hand side operand as a TrickHLA::Int64Time. */
    Int64Time operator+( Int64Time const &rhs ) const
    {
-<<<<<<< HEAD
-      Int64Time t( get_time_in_micros() + rhs.get_time_in_micros() );
-=======
       Int64Time t( get_base_time() + rhs.get_base_time() );
->>>>>>> ee74965a
       return ( t );
    }
 
@@ -263,27 +213,16 @@
     *  @param rhs Right hand side operand as a floating point double time in seconds. */
    Int64Time operator-( double const rhs ) const
    {
-<<<<<<< HEAD
-      Int64Time t( get_time_in_micros() - Int64Interval::to_microseconds( rhs ) );
-=======
       Int64Time t( get_base_time() - Int64BaseTime::to_base_time( rhs ) );
->>>>>>> ee74965a
       return ( t );
    }
 
    /*! @brief Subtraction operator.
     *  @return A corresponding TrickHLA::Int64Time time value.
-<<<<<<< HEAD
-    *  @param rhs Right hand side operand as 64bit integer time in microseconds. */
+    *  @param rhs Right hand side operand as 64bit integer time in the base time. */
    Int64Time operator-( int64_t const rhs ) const
    {
-      Int64Time t( get_time_in_micros() - rhs );
-=======
-    *  @param rhs Right hand side operand as 64bit integer time in the base time. */
-   Int64Time operator-( int64_t const rhs ) const
-   {
       Int64Time t( get_base_time() - rhs );
->>>>>>> ee74965a
       return ( t );
    }
 
@@ -292,11 +231,7 @@
     *  @param rhs Right hand side operand as a TrickHLA::Int64Interval. */
    Int64Time operator-( Int64Interval const &rhs ) const
    {
-<<<<<<< HEAD
-      Int64Time t( get_time_in_micros() - rhs.get_time_in_micros() );
-=======
       Int64Time t( get_base_time() - rhs.get_base_time() );
->>>>>>> ee74965a
       return ( t );
    }
 
@@ -305,11 +240,7 @@
     *  @param rhs Right hand side operand as a TrickHLA::Int64Time. */
    Int64Time operator-( Int64Time const &rhs ) const
    {
-<<<<<<< HEAD
-      Int64Time t( get_time_in_micros() - rhs.get_time_in_micros() );
-=======
       Int64Time t( get_base_time() - rhs.get_base_time() );
->>>>>>> ee74965a
       return ( t );
    }
 
@@ -318,27 +249,16 @@
     *  @param rhs Right hand side operand as a floating point double time in seconds. */
    Int64Time operator*( double const rhs ) const
    {
-<<<<<<< HEAD
-      Int64Time t( get_time_in_micros() * Int64Interval::to_microseconds( rhs ) );
-=======
       Int64Time t( get_base_time() * Int64BaseTime::to_base_time( rhs ) );
->>>>>>> ee74965a
       return ( t );
    }
 
    /*! @brief Multiplication operator.
     *  @return A corresponding TrickHLA::Int64Time time value.
-<<<<<<< HEAD
-    *  @param rhs Right hand side operand as 64bit integer time in microseconds. */
+    *  @param rhs Right hand side operand as 64bit integer time in the base time. */
    Int64Time operator*( int64_t const rhs ) const
    {
-      Int64Time t( get_time_in_micros() * rhs );
-=======
-    *  @param rhs Right hand side operand as 64bit integer time in the base time. */
-   Int64Time operator*( int64_t const rhs ) const
-   {
       Int64Time t( get_base_time() * rhs );
->>>>>>> ee74965a
       return ( t );
    }
 
@@ -347,11 +267,7 @@
     *  @param rhs Right hand side operand as a TrickHLA::Int64Interval. */
    Int64Time operator*( Int64Interval const &rhs ) const
    {
-<<<<<<< HEAD
-      Int64Time t( get_time_in_micros() * rhs.get_time_in_micros() );
-=======
       Int64Time t( get_base_time() * rhs.get_base_time() );
->>>>>>> ee74965a
       return ( t );
    }
 
@@ -360,11 +276,7 @@
     *  @param rhs Right hand side operand as a TrickHLA::Int64Time. */
    Int64Time operator*( Int64Time const &rhs ) const
    {
-<<<<<<< HEAD
-      Int64Time t( get_time_in_micros() * rhs.get_time_in_micros() );
-=======
       Int64Time t( get_base_time() * rhs.get_base_time() );
->>>>>>> ee74965a
       return ( t );
    }
 
@@ -373,27 +285,16 @@
     *  @param rhs Right hand side operand as a floating point double time in seconds. */
    Int64Time operator/( double const rhs ) const
    {
-<<<<<<< HEAD
-      Int64Time t( get_time_in_micros() / Int64Interval::to_microseconds( rhs ) );
-=======
       Int64Time t( get_base_time() / Int64BaseTime::to_base_time( rhs ) );
->>>>>>> ee74965a
       return ( t );
    }
 
    /*! @brief Division operator.
     *  @return A corresponding TrickHLA::Int64Time time value.
-<<<<<<< HEAD
-    *  @param rhs Right hand side operand as 64bit integer time in microseconds. */
+    *  @param rhs Right hand side operand as 64bit integer time in the base time. */
    Int64Time operator/( int64_t const rhs ) const
    {
-      Int64Time t( get_time_in_micros() / rhs );
-=======
-    *  @param rhs Right hand side operand as 64bit integer time in the base time. */
-   Int64Time operator/( int64_t const rhs ) const
-   {
       Int64Time t( get_base_time() / rhs );
->>>>>>> ee74965a
       return ( t );
    }
 
@@ -402,11 +303,7 @@
     *  @param rhs Right hand side operand as a TrickHLA::Int64Interval. */
    Int64Time operator/( Int64Interval const &rhs ) const
    {
-<<<<<<< HEAD
-      Int64Time t( get_time_in_micros() / rhs.get_time_in_micros() );
-=======
       Int64Time t( get_base_time() / rhs.get_base_time() );
->>>>>>> ee74965a
       return ( t );
    }
 
@@ -415,11 +312,7 @@
     *  @param rhs Right hand side operand as a TrickHLA::Int64Time. */
    Int64Time operator/( Int64Time const &rhs ) const
    {
-<<<<<<< HEAD
-      Int64Time t( get_time_in_micros() / rhs.get_time_in_micros() );
-=======
       Int64Time t( get_base_time() / rhs.get_base_time() );
->>>>>>> ee74965a
       return ( t );
    }
 
@@ -428,27 +321,16 @@
     *  @param rhs Right hand side operand as a floating point double time in seconds. */
    Int64Time operator%( double const rhs ) const
    {
-<<<<<<< HEAD
-      Int64Time t( get_time_in_micros() % Int64Interval::to_microseconds( rhs ) );
-=======
       Int64Time t( get_base_time() % Int64BaseTime::to_base_time( rhs ) );
->>>>>>> ee74965a
       return ( t );
    }
 
    /*! @brief Modulo operator.
     *  @return A corresponding TrickHLA::Int64Time time value.
-<<<<<<< HEAD
-    *  @param rhs Right hand side operand as 64bit integer time in microseconds. */
+    *  @param rhs Right hand side operand as 64bit integer time in the base time. */
    Int64Time operator%( int64_t const rhs ) const
    {
-      Int64Time t( get_time_in_micros() % rhs );
-=======
-    *  @param rhs Right hand side operand as 64bit integer time in the base time. */
-   Int64Time operator%( int64_t const rhs ) const
-   {
       Int64Time t( get_base_time() % rhs );
->>>>>>> ee74965a
       return ( t );
    }
 
@@ -457,11 +339,7 @@
     *  @param rhs Right hand side operand as a TrickHLA::Int64Interval. */
    Int64Time operator%( Int64Interval const &rhs ) const
    {
-<<<<<<< HEAD
-      Int64Time t( get_time_in_micros() % rhs.get_time_in_micros() );
-=======
       Int64Time t( get_base_time() % rhs.get_base_time() );
->>>>>>> ee74965a
       return ( t );
    }
 
@@ -470,11 +348,7 @@
     *  @param rhs Right hand side operand as a TrickHLA::Int64Time. */
    Int64Time operator%( Int64Time const &rhs ) const
    {
-<<<<<<< HEAD
-      Int64Time t( get_time_in_micros() % rhs.get_time_in_micros() );
-=======
       Int64Time t( get_base_time() % rhs.get_base_time() );
->>>>>>> ee74965a
       return ( t );
    }
 
@@ -483,26 +357,15 @@
     *  @param rhs Right hand side operand as a floating point double time in seconds. */
    bool operator<( double const rhs ) const
    {
-<<<<<<< HEAD
-      return ( get_time_in_micros() < Int64Interval::to_microseconds( rhs ) );
-=======
       return ( get_base_time() < Int64BaseTime::to_base_time( rhs ) );
->>>>>>> ee74965a
    }
 
    /*! @brief Less than comparison operator.
     *  @return True if right operand is greater than the left operand; False otherwise.
-<<<<<<< HEAD
-    *  @param rhs Right hand side operand as 64bit integer time in microseconds. */
+    *  @param rhs Right hand side operand as 64bit integer time in the base time. */
    bool operator<( int64_t const rhs ) const
    {
-      return ( get_time_in_micros() < rhs );
-=======
-    *  @param rhs Right hand side operand as 64bit integer time in the base time. */
-   bool operator<( int64_t const rhs ) const
-   {
       return ( get_base_time() < rhs );
->>>>>>> ee74965a
    }
 
    /*! @brief Less than comparison operator.
@@ -510,11 +373,7 @@
     *  @param rhs Right hand side operand as a TrickHLA::Int64Time. */
    bool operator<( Int64Time const &rhs ) const
    {
-<<<<<<< HEAD
-      return ( get_time_in_micros() < rhs.get_time_in_micros() );
-=======
       return ( get_base_time() < rhs.get_base_time() );
->>>>>>> ee74965a
    }
 
    /*! @brief Greater than comparison operator.
@@ -522,26 +381,15 @@
     *  @param rhs Right hand side operand as floating point time in seconds. */
    bool operator>( double const rhs ) const
    {
-<<<<<<< HEAD
-      return ( get_time_in_micros() > Int64Interval::to_microseconds( rhs ) );
-=======
       return ( get_base_time() > Int64BaseTime::to_base_time( rhs ) );
->>>>>>> ee74965a
    }
 
    /*! @brief Greater than comparison operator.
     *  @return True if right operand is greater than the left operand; False otherwise.
-<<<<<<< HEAD
-    *  @param rhs Right hand side operand as a 64bit integer time in microseconds. */
-   bool operator>( int64_t const rhs ) const
-   {
-      return ( get_time_in_micros() > rhs );
-=======
     *  @param rhs Right hand side operand as a 64bit integer time in the base time. */
    bool operator>( int64_t const rhs ) const
    {
       return ( get_base_time() > rhs );
->>>>>>> ee74965a
    }
 
    /*! @brief Greater than comparison operator.
@@ -549,11 +397,7 @@
     *  @param rhs Right hand side operand a TrickHLA::Int64Time. */
    bool operator>( Int64Time const &rhs ) const
    {
-<<<<<<< HEAD
-      return ( get_time_in_micros() > rhs.get_time_in_micros() );
-=======
       return ( get_base_time() > rhs.get_base_time() );
->>>>>>> ee74965a
    }
 
    /*! @brief Less than or equal to comparison operator.
@@ -561,26 +405,15 @@
     *  @param rhs Right hand side operand as a floating point double time in seconds. */
    bool operator<=( double const rhs ) const
    {
-<<<<<<< HEAD
-      return ( get_time_in_micros() <= Int64Interval::to_microseconds( rhs ) );
-=======
       return ( get_base_time() <= Int64BaseTime::to_base_time( rhs ) );
->>>>>>> ee74965a
    }
 
    /*! @brief Less than or equal to comparison operator.
     *  @return True is right operand is less than or equal to the left operand; False otherwise.
-<<<<<<< HEAD
-    *  @param rhs Right hand side operand as 64bit integer time in microseconds. */
+    *  @param rhs Right hand side operand as 64bit integer time in the base time. */
    bool operator<=( int64_t const rhs ) const
    {
-      return ( get_time_in_micros() <= rhs );
-=======
-    *  @param rhs Right hand side operand as 64bit integer time in the base time. */
-   bool operator<=( int64_t const rhs ) const
-   {
       return ( get_base_time() <= rhs );
->>>>>>> ee74965a
    }
 
    /*! @brief Less than or equal to comparison operator.
@@ -588,11 +421,7 @@
     *  @param rhs Right hand side operand a TrickHLA::Int64Time. */
    bool operator<=( Int64Time const &rhs ) const
    {
-<<<<<<< HEAD
-      return ( get_time_in_micros() <= rhs.get_time_in_micros() );
-=======
       return ( get_base_time() <= rhs.get_base_time() );
->>>>>>> ee74965a
    }
 
    /*! @brief Greater than or equal to comparison operator.
@@ -600,26 +429,15 @@
     *  @param rhs Right hand side operand as a floating point double time in seconds. */
    bool operator>=( double const rhs ) const
    {
-<<<<<<< HEAD
-      return ( get_time_in_micros() >= Int64Interval::to_microseconds( rhs ) );
-=======
       return ( get_base_time() >= Int64BaseTime::to_base_time( rhs ) );
->>>>>>> ee74965a
    }
 
    /*! @brief Greater than or equal to comparison operator.
     *  @return True is right operand is greater than or equal to the left operand; False otherwise.
-<<<<<<< HEAD
-    *  @param rhs Right hand side operand as 64bit integer time in microseconds. */
+    *  @param rhs Right hand side operand as 64bit integer time in the base time. */
    bool operator>=( int64_t const rhs ) const
    {
-      return ( get_time_in_micros() >= rhs );
-=======
-    *  @param rhs Right hand side operand as 64bit integer time in the base time. */
-   bool operator>=( int64_t const rhs ) const
-   {
       return ( get_base_time() >= rhs );
->>>>>>> ee74965a
    }
 
    /*! @brief Greater than or equal to comparison operator.
@@ -627,11 +445,7 @@
     *  @param rhs Right hand side operand as a TrickHLA::Int64Time. */
    bool operator>=( Int64Time const &rhs ) const
    {
-<<<<<<< HEAD
-      return ( get_time_in_micros() >= rhs.get_time_in_micros() );
-=======
       return ( get_base_time() >= rhs.get_base_time() );
->>>>>>> ee74965a
    }
 
    /*! @brief Equals comparison operator.
@@ -639,26 +453,15 @@
     *  @param rhs Right hand side operand as a floating point double time in seconds. */
    bool operator==( double const rhs ) const
    {
-<<<<<<< HEAD
-      return ( get_time_in_micros() == Int64Interval::to_microseconds( rhs ) );
-=======
       return ( get_base_time() == Int64BaseTime::to_base_time( rhs ) );
->>>>>>> ee74965a
    }
 
    /*! @brief Equals comparison operator.
     *  @return True is right operand is equal to the left operand; False otherwise.
-<<<<<<< HEAD
-    *  @param rhs Right hand side operand as a 64bit integer time in microseconds. */
-   bool operator==( int64_t const rhs ) const
-   {
-      return ( get_time_in_micros() == rhs );
-=======
     *  @param rhs Right hand side operand as a 64bit integer time in the base time. */
    bool operator==( int64_t const rhs ) const
    {
       return ( get_base_time() == rhs );
->>>>>>> ee74965a
    }
 
    /*! @brief Equals comparison operator.
@@ -666,11 +469,7 @@
     *  @param rhs Right hand side operand as a TrickHLA::Int64Time. */
    bool operator==( Int64Time const &rhs ) const
    {
-<<<<<<< HEAD
-      return ( get_time_in_micros() == rhs.get_time_in_micros() );
-=======
       return ( get_base_time() == rhs.get_base_time() );
->>>>>>> ee74965a
    }
 
    /*! @brief Not equal to comparison operator.
@@ -678,26 +477,15 @@
     *  @param rhs Right hand side operand as a floating point double time in seconds. */
    bool operator!=( double const rhs ) const
    {
-<<<<<<< HEAD
-      return ( get_time_in_micros() != Int64Interval::to_microseconds( rhs ) );
-=======
       return ( get_base_time() != Int64BaseTime::to_base_time( rhs ) );
->>>>>>> ee74965a
    }
 
    /*! @brief Not equal to comparison operator.
     *  @return True is right operand is not equal to the left operand; False otherwise.
-<<<<<<< HEAD
-    *  @param rhs Right hand side operand as a 64bit integer time in microseconds. */
-   bool operator!=( int64_t const rhs ) const
-   {
-      return ( get_time_in_micros() != rhs );
-=======
     *  @param rhs Right hand side operand as a 64bit integer time in the base time. */
    bool operator!=( int64_t const rhs ) const
    {
       return ( get_base_time() != rhs );
->>>>>>> ee74965a
    }
 
    /*! @brief Not equal to comparison operator.
@@ -705,11 +493,7 @@
     *  @param rhs Right hand side operand as a TrickHLA::Int64Time. */
    bool operator!=( Int64Time const &rhs ) const
    {
-<<<<<<< HEAD
-      return ( get_time_in_micros() != rhs.get_time_in_micros() );
-=======
       return ( get_base_time() != rhs.get_base_time() );
->>>>>>> ee74965a
    }
 
    //
@@ -767,15 +551,9 @@
     *  @return The whole seconds part of the timestamp in seconds. */
    int64_t get_seconds() const;
 
-<<<<<<< HEAD
-   /*! @brief Return the microseconds part of the current timestamp.
-    *  @return The microseconds part of the current timestamp. */
-   int32_t get_micros() const;
-=======
    /*! @brief Return the the fractional time part of the current timestamp.
     *  @return The the fractional part of the current timestamp. */
    int64_t get_fractional_seconds() const;
->>>>>>> ee74965a
 
    RTI1516_NAMESPACE::HLAinteger64Time hla_time; /**< @trick_io{**}
       HLA standard's class representation of integer64 time. */
